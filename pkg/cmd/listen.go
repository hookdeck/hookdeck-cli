--- conflicted
+++ resolved
@@ -28,17 +28,11 @@
 )
 
 type listenCmd struct {
-<<<<<<< HEAD
-	cmd    *cobra.Command
-	noWSS  bool
-	path   string
-	output string
-=======
 	cmd            *cobra.Command
 	noWSS          bool
 	path           string
 	maxConnections int
->>>>>>> 5881c106
+	output         string
 }
 
 // Map --cli-path to --path
@@ -183,14 +177,9 @@
 	}
 
 	return listen.Listen(url, sourceQuery, connectionQuery, listen.Flags{
-<<<<<<< HEAD
-		NoWSS:  lc.noWSS,
-		Path:   lc.path,
-		Output: lc.output,
-=======
 		NoWSS:          lc.noWSS,
 		Path:           lc.path,
+		Output:         lc.output,
 		MaxConnections: lc.maxConnections,
->>>>>>> 5881c106
 	}, &Config)
 }