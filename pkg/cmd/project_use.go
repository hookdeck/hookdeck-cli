package cmd

import (
	"fmt"
	"os"
	"strings"

	"github.com/AlecAivazis/survey/v2"
	"github.com/hookdeck/hookdeck-cli/pkg/ansi"
	"github.com/spf13/cobra"

	"github.com/hookdeck/hookdeck-cli/pkg/hookdeck"
	"github.com/hookdeck/hookdeck-cli/pkg/project"
	"github.com/hookdeck/hookdeck-cli/pkg/validators"
)

type projectUseCmd struct {
	cmd *cobra.Command
	// local bool
}

func newProjectUseCmd() *projectUseCmd {
	lc := &projectUseCmd{}

	lc.cmd = &cobra.Command{
		Use:   "use [<organization_name> [<project_name>]]",
		Args:  validators.MaximumNArgs(2),
		Short: "Set the active project for future commands",
		RunE:  lc.runProjectUseCmd,
	}

	return lc
}

func (lc *projectUseCmd) runProjectUseCmd(cmd *cobra.Command, args []string) error {
	if err := Config.Profile.ValidateAPIKey(); err != nil {
		return err
	}

	projects, err := project.ListProjects(&Config)
	if err != nil {
		return err
	}
	if len(projects) == 0 {
		return fmt.Errorf("no projects found. Please create a project first using 'hookdeck project create'")
	}

	var selectedProject hookdeck.Project
	projectFound := false

	switch len(args) {
	case 0: // Interactive: select from all projects
		var currentProjectName string
		projectDisplayNames := make([]string, len(projects))
		for i, p := range projects {
			projectDisplayNames[i] = p.Name
			if p.Id == Config.Profile.ProjectId {
				currentProjectName = p.Name
			}
		}

<<<<<<< HEAD
	prompt := &survey.Select{
		Message: "Select Project",
		Options: projectNames,
	}

	if currentProjectName != "" {
		prompt.Default = currentProjectName
	}

	var qs = []*survey.Question{
		{
			Name:     "project_name",
			Prompt:   prompt,
			Validate: survey.Required,
		},
	}
=======
		answers := struct {
			SelectedFullName string `survey:"selected_full_name"`
		}{}
		qs := []*survey.Question{
			{
				Name: "selected_full_name",
				Prompt: &survey.Select{
					Message: "Select Project",
					Options: projectDisplayNames,
					Default: currentProjectName,
				},
				Validate: survey.Required,
			},
		}
>>>>>>> 6994c516

		if err := survey.Ask(qs, &answers); err != nil {
			return err
		}

		for _, p := range projects {
			if answers.SelectedFullName == p.Name {
				selectedProject = p
				projectFound = true
				break
			}
		}
		if !projectFound { // Should not happen if survey selection is from projectDisplayNames
			return fmt.Errorf("internal error: selected project '%s' not found in project list", answers.SelectedFullName)
		}
	case 1: // Organization name provided, select project from this org
		argOrgNameInput := args[0]
		argOrgNameLower := strings.ToLower(argOrgNameInput)
		var orgProjects []hookdeck.Project
		var orgProjectDisplayNames []string

		for _, p := range projects {
			org, _, errParser := project.ParseProjectName(p.Name)
			if errParser != nil {
				continue // Skip projects with names that don't match the expected format
			}
			if strings.ToLower(org) == argOrgNameLower {
				orgProjects = append(orgProjects, p)
				orgProjectDisplayNames = append(orgProjectDisplayNames, p.Name)
			}
		}

		if len(orgProjects) == 0 {
			return fmt.Errorf("no projects found for organization '%s'", argOrgNameInput)
		}

		if len(orgProjects) == 1 {
			selectedProject = orgProjects[0]
			projectFound = true
		} else { // More than one project in the org, prompt user
			answers := struct {
				SelectedFullName string `survey:"selected_full_name"`
			}{}
			qs := []*survey.Question{
				{
					Name: "selected_full_name",
					Prompt: &survey.Select{
						Message: fmt.Sprintf("Select project for organization '%s'", argOrgNameInput),
						Options: orgProjectDisplayNames,
					},
					Validate: survey.Required,
				},
			}
			if err := survey.Ask(qs, &answers); err != nil {
				return err
			}
			for _, p := range orgProjects { // Search within the filtered orgProjects
				if answers.SelectedFullName == p.Name {
					selectedProject = p
					projectFound = true
					break
				}
			}
			if !projectFound { // Should not happen
				return fmt.Errorf("internal error: selected project '%s' not found in organization list", answers.SelectedFullName)
			}
		}
	case 2: // Organization and Project name provided
		argOrgNameInput := args[0]
		argProjNameInput := args[1]
		argOrgNameLower := strings.ToLower(argOrgNameInput)
		argProjNameLower := strings.ToLower(argProjNameInput)
		var matchingProjects []hookdeck.Project

		for _, p := range projects {
			org, proj, errParser := project.ParseProjectName(p.Name)
			if errParser != nil {
				continue // Skip projects with names that don't match the expected format
			}
			if strings.ToLower(org) == argOrgNameLower && strings.ToLower(proj) == argProjNameLower {
				matchingProjects = append(matchingProjects, p)
			}
		}

		if len(matchingProjects) > 1 {
			return fmt.Errorf("multiple projects named '%s' found in organization '%s'. Projects must have unique names to be used with the `project use <org> <project>` command", argProjNameInput, argOrgNameInput)
		}

		if len(matchingProjects) == 1 {
			selectedProject = matchingProjects[0]
			projectFound = true
		}

		if !projectFound {
			return fmt.Errorf("project '%s' in organization '%s' not found", argProjNameInput, argOrgNameInput)
		}
	}

	if !projectFound {
		// This case should ideally be unreachable if all paths correctly set projectFound or error out.
		// It acts as a safeguard.
		return fmt.Errorf("a project could not be determined based on the provided arguments")
	}

	err = Config.UseProject(selectedProject.Id, selectedProject.Mode)
	if err != nil {
		return err
	}

	color := ansi.Color(os.Stdout)
	fmt.Printf("Successfully set active project to: %s\n", color.Green(selectedProject.Name))
	return nil
}<|MERGE_RESOLUTION|>--- conflicted
+++ resolved
@@ -59,39 +59,25 @@
 			}
 		}
 
-<<<<<<< HEAD
-	prompt := &survey.Select{
-		Message: "Select Project",
-		Options: projectNames,
-	}
+		prompt := &survey.Select{
+			Message: "Select Project",
+			Options: projectDisplayNames,
+		}
 
-	if currentProjectName != "" {
-		prompt.Default = currentProjectName
-	}
+		if currentProjectName != "" {
+			prompt.Default = currentProjectName
+		}
 
-	var qs = []*survey.Question{
-		{
-			Name:     "project_name",
-			Prompt:   prompt,
-			Validate: survey.Required,
-		},
-	}
-=======
 		answers := struct {
 			SelectedFullName string `survey:"selected_full_name"`
 		}{}
 		qs := []*survey.Question{
 			{
-				Name: "selected_full_name",
-				Prompt: &survey.Select{
-					Message: "Select Project",
-					Options: projectDisplayNames,
-					Default: currentProjectName,
-				},
+				Name:     "selected_full_name",
+				Prompt:   prompt,
 				Validate: survey.Required,
 			},
 		}
->>>>>>> 6994c516
 
 		if err := survey.Ask(qs, &answers); err != nil {
 			return err
