/*
Copyright © 2020 NAME HERE <EMAIL ADDRESS>

Licensed under the Apache License, Version 2.0 (the "License");
you may not use this file except in compliance with the License.
You may obtain a copy of the License at

	http://www.apache.org/licenses/LICENSE-2.0

Unless required by applicable law or agreed to in writing, software
distributed under the License is distributed on an "AS IS" BASIS,
WITHOUT WARRANTIES OR CONDITIONS OF ANY KIND, either express or implied.
See the License for the specific language governing permissions and
limitations under the License.
*/
package listen

import (
	"context"
	"errors"
	"fmt"
	"net/url"
	"regexp"
	"strings"

	"github.com/hookdeck/hookdeck-cli/pkg/ansi"
	"github.com/hookdeck/hookdeck-cli/pkg/config"
	"github.com/hookdeck/hookdeck-cli/pkg/login"
	"github.com/hookdeck/hookdeck-cli/pkg/proxy"
	hookdecksdk "github.com/hookdeck/hookdeck-go-sdk"
	log "github.com/sirupsen/logrus"
)

type Flags struct {
<<<<<<< HEAD
	NoWSS  bool
	Path   string
	Output string
=======
	NoWSS          bool
	Path           string
	MaxConnections int
>>>>>>> 5881c106
}

// listenCmd represents the listen command
func Listen(URL *url.URL, sourceQuery string, connectionFilterString string, flags Flags, config *config.Config) error {
	var err error
	var guestURL string

	sourceAliases, err := parseSourceQuery(sourceQuery)
	if err != nil {
		return err
	}

	isMultiSource := len(sourceAliases) > 1 || (len(sourceAliases) == 1 && sourceAliases[0] == "*")

	if flags.Path != "" {
		if isMultiSource {
			return errors.New("Can only set a CLI path when listening to a single source")
		}

		flagIsPath, err := isPath(flags.Path)
		if err != nil {
			return err
		}
		if !flagIsPath {
			return errors.New("The path must be in a valid format")
		}
	}

	if config.Profile.APIKey == "" {
		guestURL, err = login.GuestLogin(config)
		if guestURL == "" {
			return err
		}
	} else if config.Profile.GuestURL != "" && config.Profile.APIKey != "" {
		// User is logged in with a guest account (has both GuestURL and APIKey)
		guestURL = config.Profile.GuestURL
	}
	// If user has permanent account (APIKey but no GuestURL), guestURL remains empty

	sdkClient := config.GetClient()

	// Prepare data

	sources, err := getSources(sdkClient, sourceAliases)
	if err != nil {
		return err
	}

	connections, err := getConnections(sdkClient, sources, connectionFilterString, isMultiSource, flags.Path)
	if err != nil {
		return err
	}

	if len(flags.Path) != 0 && len(connections) > 1 {
		return errors.New(fmt.Errorf(`Multiple CLI destinations found. Cannot set the path on multiple destinations.
Specify a single destination to update the path. For example, pass a connection name:
			
  hookdeck listen %s %s %s --path %s`, URL.String(), sources[0].Name, "<connection>", flags.Path).Error())
	}

	// If the "--path" flag has been passed and the destination has a current cli path value but it's different, update destination path
	if len(flags.Path) != 0 &&
		len(connections) == 1 &&
		*connections[0].Destination.CliPath != "" &&
		*connections[0].Destination.CliPath != flags.Path {

		updateMsg := fmt.Sprintf("Updating destination CLI path from \"%s\" to \"%s\"", *connections[0].Destination.CliPath, flags.Path)
		log.Debug(updateMsg)

		path := flags.Path
		_, err := sdkClient.Destination.Update(context.Background(), connections[0].Destination.Id, &hookdecksdk.DestinationUpdateRequest{
			CliPath: hookdecksdk.Optional(path),
		})

		if err != nil {
			return err
		}

		connections[0].Destination.CliPath = &path
	}

	sources = getRelevantSources(sources, connections)

	if err := validateData(sources, connections); err != nil {
		return err
	}

	// Start proxy
	// For non-interactive modes, print connection info before starting
	if flags.Output == "compact" || flags.Output == "quiet" {
		printListenMessage(config, isMultiSource)
		fmt.Println()
		printSourcesWithConnections(config, sources, connections, URL, guestURL)
		fmt.Println()
		fmt.Printf("%s\n", ansi.Faint("Events"))
		fmt.Println()
	}
	// For interactive mode, connection info will be shown in TUI

	// Use new TUI-based proxy
	p := proxy.NewTUI(&proxy.Config{
		DeviceName:       config.DeviceName,
		Key:              config.Profile.APIKey,
		ProjectID:        config.Profile.ProjectId,
		ProjectMode:      config.Profile.ProjectMode,
		APIBaseURL:       config.APIBaseURL,
		DashboardBaseURL: config.DashboardBaseURL,
		ConsoleBaseURL:   config.ConsoleBaseURL,
		WSBaseURL:        config.WSBaseURL,
		NoWSS:            flags.NoWSS,
		URL:              URL,
		Log:              log.StandardLogger(),
		Insecure:         config.Insecure,
<<<<<<< HEAD
		Output:           flags.Output,
		GuestURL:         guestURL,
	}, sources, connections)
=======
		MaxConnections:   flags.MaxConnections,
	}, connections)
>>>>>>> 5881c106

	err = p.Run(context.Background())
	if err != nil {
		return err
	}

	return nil
}

func parseSourceQuery(sourceQuery string) ([]string, error) {
	var sourceAliases []string
	if sourceQuery == "" {
		sourceAliases = []string{}
	} else if strings.Contains(sourceQuery, ",") {
		sourceAliases = strings.Split(sourceQuery, ",")
	} else if strings.Contains(sourceQuery, " ") {
		sourceAliases = strings.Split(sourceQuery, " ")
	} else {
		sourceAliases = append(sourceAliases, sourceQuery)
	}

	for i := range sourceAliases {
		sourceAliases[i] = strings.TrimSpace(sourceAliases[i])
	}

	// TODO: remove once we can support better limit
	if len(sourceAliases) > 10 {
		return []string{}, errors.New("max 10 sources supported")
	}

	return sourceAliases, nil
}

func isPath(value string) (bool, error) {
	is_path, err := regexp.MatchString(`^(\/)+([/a-zA-Z0-9-_%\.\-\_\~\!\$\&\'\(\)\*\+\,\;\=\:\@]*)$`, value)
	return is_path, err
}

func validateData(sources []*hookdecksdk.Source, connections []*hookdecksdk.Connection) error {
	if len(connections) == 0 {
		return errors.New("no connections provided")
	}

	return nil
}

func getRelevantSources(sources []*hookdecksdk.Source, connections []*hookdecksdk.Connection) []*hookdecksdk.Source {
	relevantSourceId := map[string]bool{}

	for _, connection := range connections {
		relevantSourceId[connection.Source.Id] = true
	}

	relevantSources := []*hookdecksdk.Source{}

	for _, source := range sources {
		if relevantSourceId[source.Id] {
			relevantSources = append(relevantSources, source)
		}
	}

	return relevantSources
}<|MERGE_RESOLUTION|>--- conflicted
+++ resolved
@@ -32,15 +32,10 @@
 )
 
 type Flags struct {
-<<<<<<< HEAD
-	NoWSS  bool
-	Path   string
-	Output string
-=======
 	NoWSS          bool
 	Path           string
 	MaxConnections int
->>>>>>> 5881c106
+	Output         string
 }
 
 // listenCmd represents the listen command
@@ -154,14 +149,10 @@
 		URL:              URL,
 		Log:              log.StandardLogger(),
 		Insecure:         config.Insecure,
-<<<<<<< HEAD
 		Output:           flags.Output,
 		GuestURL:         guestURL,
+		MaxConnections:   flags.MaxConnections,
 	}, sources, connections)
-=======
-		MaxConnections:   flags.MaxConnections,
-	}, connections)
->>>>>>> 5881c106
 
 	err = p.Run(context.Background())
 	if err != nil {
