--- conflicted
+++ resolved
@@ -2,18 +2,28 @@
 
 import (
 	"context"
+	"crypto/tls"
+	"encoding/json"
+	"errors"
+	"fmt"
+	"io/ioutil"
+	"math"
+	"net/http"
 	"net/url"
 	"os"
 	"os/signal"
-<<<<<<< HEAD
-=======
 	"strconv"
 	"strings"
 	"sync/atomic"
->>>>>>> 5881c106
 	"syscall"
+	"time"
 
 	log "github.com/sirupsen/logrus"
+
+	"github.com/hookdeck/hookdeck-cli/pkg/ansi"
+	"github.com/hookdeck/hookdeck-cli/pkg/hookdeck"
+	"github.com/hookdeck/hookdeck-cli/pkg/websocket"
+	hookdecksdk "github.com/hookdeck/hookdeck-go-sdk"
 )
 
 const timeLayout = "2006-01-02 15:04:05"
@@ -35,14 +45,9 @@
 	// Force use of unencrypted ws:// protocol instead of wss://
 	NoWSS    bool
 	Insecure bool
-<<<<<<< HEAD
 	// Output mode: interactive, compact, quiet
 	Output   string
 	GuestURL string
-}
-
-// withSIGTERMCancel creates a context that will be canceled when Ctrl+C is pressed
-=======
 	// MaxConnections allows tuning the maximum concurrent connections per host.
 	// Default: 50 concurrent connections
 	// This can be increased for high-volume testing scenarios where the local
@@ -66,7 +71,6 @@
 	maxConnWarned   bool  // Track if we've warned about connection limit
 }
 
->>>>>>> 5881c106
 func withSIGTERMCancel(ctx context.Context, onCancel func()) context.Context {
 	ctx, cancel := context.WithCancel(ctx)
 
@@ -79,8 +83,6 @@
 		cancel()
 	}()
 	return ctx
-<<<<<<< HEAD
-=======
 }
 
 // Run manages the connection to Hookdeck.
@@ -254,94 +256,90 @@
 		"prefix": "proxy.Proxy.processAttempt",
 	}).Debugf("Processing webhook event")
 
-	if p.cfg.PrintJSON {
-		fmt.Println(webhookEvent.Body.Request.DataString)
+	url := p.cfg.URL.Scheme + "://" + p.cfg.URL.Host + p.cfg.URL.Path + webhookEvent.Body.Path
+
+	// Create request with context for timeout control
+	timeout := webhookEvent.Body.Request.Timeout
+	if timeout == 0 {
+		timeout = 1000 * 30
+	}
+
+	// Track active requests
+	atomic.AddInt32(&p.activeRequests, 1)
+	defer atomic.AddInt32(&p.activeRequests, -1)
+
+	activeCount := atomic.LoadInt32(&p.activeRequests)
+
+	// Calculate warning thresholds proportionally to max connections
+	maxConns := int32(p.transport.MaxConnsPerHost)
+	warningThreshold := int32(float64(maxConns) * 0.8) // Warn at 80% capacity
+	resetThreshold := int32(float64(maxConns) * 0.6)   // Reset warning at 60% capacity
+
+	// Warn when approaching connection limit
+	if activeCount > warningThreshold && !p.maxConnWarned {
+		p.maxConnWarned = true
+		color := ansi.Color(os.Stdout)
+		fmt.Printf("\n%s High connection load detected (%d active requests)\n",
+			color.Yellow("⚠ WARNING:"), activeCount)
+		fmt.Printf("  The CLI is limited to %d concurrent connections per host.\n", p.transport.MaxConnsPerHost)
+		fmt.Printf("  Consider reducing request rate or increasing connection limit.\n")
+		fmt.Printf("  Run with --max-connections=%d to increase the limit.\n\n", maxConns*2)
+	} else if activeCount < resetThreshold && p.maxConnWarned {
+		// Reset warning flag when load decreases
+		p.maxConnWarned = false
+	}
+
+	ctx, cancel := context.WithTimeout(context.Background(), time.Duration(timeout)*time.Millisecond)
+	defer cancel()
+
+	req, err := http.NewRequestWithContext(ctx, webhookEvent.Body.Request.Method, url, nil)
+	if err != nil {
+		fmt.Printf("Error: %s\n", err)
+		return
+	}
+	x := make(map[string]json.RawMessage)
+	err = json.Unmarshal(webhookEvent.Body.Request.Headers, &x)
+	if err != nil {
+		fmt.Printf("Error: %s\n", err)
+		return
+	}
+
+	for key, value := range x {
+		unquoted_value, _ := strconv.Unquote(string(value))
+		req.Header.Set(key, unquoted_value)
+	}
+
+	req.Body = ioutil.NopCloser(strings.NewReader(webhookEvent.Body.Request.DataString))
+	req.ContentLength = int64(len(webhookEvent.Body.Request.DataString))
+
+	res, err := p.httpClient.Do(req)
+	if err != nil {
+		color := ansi.Color(os.Stdout)
+		localTime := time.Now().Format(timeLayout)
+
+		// Use the original error message
+		errStr := fmt.Sprintf("%s [%s] Failed to %s: %s",
+			color.Faint(localTime),
+			color.Red("ERROR"),
+			webhookEvent.Body.Request.Method,
+			err,
+		)
+
+		fmt.Println(errStr)
+		p.webSocketClient.SendMessage(&websocket.OutgoingMessage{
+			ErrorAttemptResponse: &websocket.ErrorAttemptResponse{
+				Event: "attempt_response",
+				Body: websocket.ErrorAttemptBody{
+					AttemptId: webhookEvent.Body.AttemptId,
+					Error:     true,
+				},
+			}})
 	} else {
-		url := p.cfg.URL.Scheme + "://" + p.cfg.URL.Host + p.cfg.URL.Path + webhookEvent.Body.Path
-
-		// Create request with context for timeout control
-		timeout := webhookEvent.Body.Request.Timeout
-		if timeout == 0 {
-			timeout = 1000 * 30
-		}
-
-		// Track active requests
-		atomic.AddInt32(&p.activeRequests, 1)
-		defer atomic.AddInt32(&p.activeRequests, -1)
-
-		activeCount := atomic.LoadInt32(&p.activeRequests)
-
-		// Calculate warning thresholds proportionally to max connections
-		maxConns := int32(p.transport.MaxConnsPerHost)
-		warningThreshold := int32(float64(maxConns) * 0.8) // Warn at 80% capacity
-		resetThreshold := int32(float64(maxConns) * 0.6)   // Reset warning at 60% capacity
-
-		// Warn when approaching connection limit
-		if activeCount > warningThreshold && !p.maxConnWarned {
-			p.maxConnWarned = true
-			color := ansi.Color(os.Stdout)
-			fmt.Printf("\n%s High connection load detected (%d active requests)\n",
-				color.Yellow("⚠ WARNING:"), activeCount)
-			fmt.Printf("  The CLI is limited to %d concurrent connections per host.\n", p.transport.MaxConnsPerHost)
-			fmt.Printf("  Consider reducing request rate or increasing connection limit.\n")
-			fmt.Printf("  Run with --max-connections=%d to increase the limit.\n\n", maxConns*2)
-		} else if activeCount < resetThreshold && p.maxConnWarned {
-			// Reset warning flag when load decreases
-			p.maxConnWarned = false
-		}
-
-		ctx, cancel := context.WithTimeout(context.Background(), time.Duration(timeout)*time.Millisecond)
-		defer cancel()
-
-		req, err := http.NewRequestWithContext(ctx, webhookEvent.Body.Request.Method, url, nil)
-		if err != nil {
-			fmt.Printf("Error: %s\n", err)
-			return
-		}
-		x := make(map[string]json.RawMessage)
-		err = json.Unmarshal(webhookEvent.Body.Request.Headers, &x)
-		if err != nil {
-			fmt.Printf("Error: %s\n", err)
-			return
-		}
-
-		for key, value := range x {
-			unquoted_value, _ := strconv.Unquote(string(value))
-			req.Header.Set(key, unquoted_value)
-		}
-
-		req.Body = ioutil.NopCloser(strings.NewReader(webhookEvent.Body.Request.DataString))
-		req.ContentLength = int64(len(webhookEvent.Body.Request.DataString))
-
-		res, err := p.httpClient.Do(req)
-		if err != nil {
-			color := ansi.Color(os.Stdout)
-			localTime := time.Now().Format(timeLayout)
-
-			// Use the original error message
-			errStr := fmt.Sprintf("%s [%s] Failed to %s: %s",
-				color.Faint(localTime),
-				color.Red("ERROR"),
-				webhookEvent.Body.Request.Method,
-				err,
-			)
-
-			fmt.Println(errStr)
-			p.webSocketClient.SendMessage(&websocket.OutgoingMessage{
-				ErrorAttemptResponse: &websocket.ErrorAttemptResponse{
-					Event: "attempt_response",
-					Body: websocket.ErrorAttemptBody{
-						AttemptId: webhookEvent.Body.AttemptId,
-						Error:     true,
-					},
-				}})
-		} else {
-			// Process the response (this reads the entire body)
-			p.processEndpointResponse(webhookEvent, res)
-
-			// Close the body - connection can be reused since body was fully read
-			res.Body.Close()
-		}
+		// Process the response (this reads the entire body)
+		p.processEndpointResponse(webhookEvent, res)
+
+		// Close the body - connection can be reused since body was fully read
+		res.Body.Close()
 	}
 }
 
@@ -428,5 +426,4 @@
 	}
 
 	return p
->>>>>>> 5881c106
 }