{
  "name": "hookdeck-cli",
<<<<<<< HEAD
  "version": "1.4.0-alpha.1",
=======
  "version": "1.3.0",
>>>>>>> 41dabccb
  "description": "Hookdeck CLI",
  "repository": {
    "type": "git",
    "url": "git+https://github.com/hookdeck/hookdeck-cli.git"
  },
  "keywords": [
    "hookdeck",
    "webhooks"
  ],
  "license": "Apache-2.0",
  "bugs": {
    "url": "https://github.com/hookdeck/hookdeck-cli/issues"
  },
  "homepage": "https://github.com/hookdeck/hookdeck-cli#readme",
  "bin": {
    "hookdeck": "./bin/hookdeck"
  },
  "files": [],
  "scripts": {
    "postinstall": "go-npm install",
    "preuninstall": "go-npm uninstall"
  },
  "goBinary": {
    "name": "hookdeck",
    "path": "./bin",
    "url": "https://github.com/hookdeck/hookdeck-cli/releases/download/v{{version}}/hookdeck_{{version}}_{{platform}}_{{arch}}.tar.gz"
  },
  "dependencies": {
    "go-npm-next": "^1.1.0"
  }
}<|MERGE_RESOLUTION|>--- conflicted
+++ resolved
@@ -1,10 +1,6 @@
 {
   "name": "hookdeck-cli",
-<<<<<<< HEAD
-  "version": "1.4.0-alpha.1",
-=======
   "version": "1.3.0",
->>>>>>> 41dabccb
   "description": "Hookdeck CLI",
   "repository": {
     "type": "git",
