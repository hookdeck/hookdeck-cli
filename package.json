{
  "name": "hookdeck-cli",
<<<<<<< HEAD
  "version": "0.12.0",
=======
  "version": "1.0.0-beta.1",
>>>>>>> 198d9fcc
  "description": "Hookdeck CLI",
  "repository": {
    "type": "git",
    "url": "git+https://github.com/hookdeck/hookdeck-cli.git"
  },
  "keywords": [
    "hookdeck",
    "webhooks"
  ],
  "license": "Apache-2.0",
  "bugs": {
    "url": "https://github.com/hookdeck/hookdeck-cli/issues"
  },
  "homepage": "https://github.com/hookdeck/hookdeck-cli#readme",
  "bin": {
    "hookdeck": "./bin/hookdeck"
  },
  "files": [],
  "scripts": {
    "postinstall": "go-npm install",
    "preuninstall": "go-npm uninstall"
  },
  "goBinary": {
    "name": "hookdeck",
    "path": "./bin",
    "url": "https://github.com/hookdeck/hookdeck-cli/releases/download/v{{version}}/hookdeck_{{version}}_{{platform}}_{{arch}}.tar.gz"
  },
  "dependencies": {
    "go-npm-next": "^1.0.6"
  }
}<|MERGE_RESOLUTION|>--- conflicted
+++ resolved
@@ -1,10 +1,6 @@
 {
   "name": "hookdeck-cli",
-<<<<<<< HEAD
-  "version": "0.12.0",
-=======
   "version": "1.0.0-beta.1",
->>>>>>> 198d9fcc
   "description": "Hookdeck CLI",
   "repository": {
     "type": "git",
