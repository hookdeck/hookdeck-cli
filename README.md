# Hookdeck CLI

[slack-badge]: https://img.shields.io/badge/Slack-Hookdeck%20Developers-blue?logo=slack

[![slack-badge]](https://join.slack.com/t/hookdeckdevelopers/shared_invite/zt-yw7hlyzp-EQuO3QvdiBlH9Tz2KZg5MQ)

Using the Hookdeck CLI, you can forward your events (e.g. webhooks) to your local web server with unlimited **free** and **permanent** event URLs. Your event history is preserved between sessions and can be viewed, replayed, or used for testing by you and your teammates.

Hookdeck CLI is compatible with most of Hookdeck's features, such as filtering and fan-out delivery. You can use Hookdeck CLI to develop or test your event (e.g. webhook) integration code locally.

Although it uses a different approach and philosophy, it's a replacement for ngrok and alternative HTTP tunnel solutions.

Hookdeck for development is completely free, and we monetize the platform with our production offering.

For a complete reference, see the [CLI reference](https://hookdeck.com/docs/cli?ref=github-hookdeck-cli).

https://github.com/user-attachments/assets/5fca7842-9c41-411c-8cd6-2f32f84fa907

## Installation

Hookdeck CLI is available for macOS, Windows, and Linux for distros like Ubuntu, Debian, RedHat, and CentOS.

### NPM

Hookdeck CLI is distributed as an NPM package:

```sh
npm install hookdeck-cli -g
```

### macOS

Hookdeck CLI is available on macOS via [Homebrew](https://brew.sh/):

```sh
brew install hookdeck/hookdeck/hookdeck
```

### Windows

Hookdeck CLI is available on Windows via the [Scoop](https://scoop.sh/) package manager:

```sh
scoop bucket add hookdeck https://github.com/hookdeck/scoop-hookdeck-cli.git
scoop install hookdeck
```

### Linux Or without package managers

To install the Hookdeck CLI on Linux without a package manager:

1. Download the latest linux tar.gz file from https://github.com/hookdeck/hookdeck-cli/releases/latest
2. Unzip the file: tar -xvf hookdeck_X.X.X_linux_amd64.tar.gz
3. Run the executable: ./hookdeck

### Docker

The CLI is also available as a Docker image: [`hookdeck/hookdeck-cli`](https://hub.docker.com/r/hookdeck/hookdeck-cli).

```sh
docker run --rm -it hookdeck/hookdeck-cli version
hookdeck version x.y.z (beta)
```

If you want to login to your Hookdeck account with the CLI and persist
credentials, you can bind mount the `~/.config/hookdeck` directory:

```sh
docker run --rm -it -v $HOME/.config/hookdeck:/root/.config/hookdeck hookdeck/hookdeck-cli login
```

Then you can listen on any of your sources. Don't forget to use
`host.docker.internal` to reach a port on your host machine, otherwise
that port will not be accessible from `localhost` inside the container.

```sh
docker run --rm -it -v $HOME/.config/hookdeck:/root/.config/hookdeck hookdeck/hookdeck-cli listen http://host.docker.internal:1234
```

## Usage

Installing the CLI provides access to the `hookdeck` command.

```sh
hookdeck [command]

# Run `--help` for detailed information about CLI commands
hookdeck [command] help
```

## Commands

### Login

Login with your Hookdeck account. This will typically open a browser window for authentication.

```sh
hookdeck login
```

If you are in an environment without a browser (e.g., a TTY-only terminal), you can use the `--interactive` (or `-i`) flag to log in by pasting your API key:

```sh
hookdeck login --interactive
```

> Login is optional, if you do not login a temporary guest account will be created for you when you run other commands.

### Listen

Start a session to forward your events to an HTTP server.

```sh
hookdeck listen <port-or-URL> <source-alias?> <connection-query?> [--path?] [--output?]
```

Hookdeck works by routing events received for a given `source` (i.e., Shopify, Github, etc.) to its defined `destination` by connecting them with a `connection` to a `destination`. The CLI allows you to receive events for any given connection and forward them to your localhost at the specified port or any valid URL.

Each `source` is assigned an Event URL, which you can use to receive events. When starting with a fresh account, the CLI will prompt you to create your first source. Each CLI process can listen to one source at a time.

> The `port-or-URL` param is mandatory, events will be forwarded to http://localhost:$PORT/$DESTINATION_PATH when inputing a valid port or your provided URL.

#### Interactive Mode

The default interactive mode uses a full-screen TUI (Terminal User Interface) with an alternative screen buffer, meaning your terminal history is preserved when you exit. The interface includes:

- **Connection Header**: Shows your sources, webhook URLs, and connection routing
  - Auto-collapses when the first event arrives to save space
  - Toggle with `i` to expand/collapse connection details
- **Event List**: Scrollable history of all received events (up to 1000 events)
  - Auto-scrolls to show latest events as they arrive
  - Manual navigation pauses auto-scrolling
- **Status Bar**: Shows event details and available keyboard shortcuts
- **Event Details View**: Full request/response inspection with headers and body

#### Interactive Keyboard Shortcuts

While in interactive mode, you can use the following keyboard shortcuts:

- `↑` / `↓` or `k` / `j` - Navigate between events (select different events)
- `i` - Toggle connection information (expand/collapse connection details)
- `r` - Retry the selected event
- `o` - Open the selected event in the Hookdeck dashboard
- `d` - Show detailed request/response information for the selected event (press `d` or `ESC` to close)
  - When details view is open: `↑` / `↓` scroll through content, `PgUp` / `PgDown` for page navigation
- `q` - Quit the application (terminal state is restored)
- `Ctrl+C` - Also quits the application

The selected event is indicated by a `>` character at the beginning of the line. All actions (retry, open, details) work on the currently selected event, not just the latest one. These shortcuts are displayed in the status bar at the bottom of the screen.

#### Listen to all your connections for a given source

The second param, `source-alias` is used to select a specific source to listen on. By default, the CLI will start listening on all eligible connections for that source.

```sh
$ hookdeck listen 3000 shopify

●── HOOKDECK CLI ──●

Listening on 1 source • 2 connections • [i] Collapse

Shopify Source
│  Requests to → https://events.hookdeck.com/e/src_DAjaFWyyZXsFdZrTOKpuHnOH
├─ Forwards to → http://localhost:3000/webhooks/shopify/inventory (Inventory Service)
└─ Forwards to → http://localhost:3000/webhooks/shopify/orders (Orders Service)

💡 View dashboard to inspect, retry & bookmark events: https://dashboard.hookdeck.com/events/cli?team_id=...

Events • [↑↓] Navigate ──────────────────────────────────────────────────────────

2025-10-12 14:32:15 [200] POST http://localhost:3000/webhooks/shopify/orders (23ms) → https://dashboard.hookdeck.com/events/evt_...
> 2025-10-12 14:32:18 [200] POST http://localhost:3000/webhooks/shopify/inventory (45ms) → https://dashboard.hookdeck.com/events/evt_...

───────────────────────────────────────────────────────────────────────────────
> ✓ Last event succeeded with status 200 | [r] Retry • [o] Open in dashboard • [d] Show data
```

#### Listen to multiple sources

`source-alias` can be a comma-separated list of source names (for example, `stripe,shopify,twilio`) or `'*'` (with quotes) to listen to all sources.

```sh
$ hookdeck listen 3000 '*'

●── HOOKDECK CLI ──●

Listening on 3 sources • 3 connections • [i] Collapse

stripe
│  Requests to → https://events.hookdeck.com/e/src_DAjaFWyyZXsFdZrTOKpuHn01
└─ Forwards to → http://localhost:3000/webhooks/stripe (cli-stripe)

shopify
│  Requests to → https://events.hookdeck.com/e/src_DAjaFWyyZXsFdZrTOKpuHn02
└─ Forwards to → http://localhost:3000/webhooks/shopify (cli-shopify)

twilio
│  Requests to → https://events.hookdeck.com/e/src_DAjaFWyyZXsFdZrTOKpuHn03
└─ Forwards to → http://localhost:3000/webhooks/twilio (cli-twilio)

💡 View dashboard to inspect, retry & bookmark events: https://dashboard.hookdeck.com/events/cli?team_id=...

Events • [↑↓] Navigate ──────────────────────────────────────────────────────────

2025-10-12 14:35:21 [200] POST http://localhost:3000/webhooks/stripe (12ms) → https://dashboard.hookdeck.com/events/evt_...
2025-10-12 14:35:44 [200] POST http://localhost:3000/webhooks/shopify (31ms) → https://dashboard.hookdeck.com/events/evt_...
> 2025-10-12 14:35:52 [200] POST http://localhost:3000/webhooks/twilio (18ms) → https://dashboard.hookdeck.com/events/evt_...

───────────────────────────────────────────────────────────────────────────────
> ✓ Last event succeeded with status 200 | [r] Retry • [o] Open in dashboard • [d] Show data
```

#### Listen to a subset of connections

The 3rd param, `connection-query` specifies which connection with a CLI destination to adopt for listening. By default, the first connection with a CLI destination type will be used. If a connection with the specified name doesn't exist, a new connection will be created with the passed value. The connection query is checked against the `connection` name, `alias`, and the `path` values.

```sh
$ hookdeck listen 3000 shopify orders

●── HOOKDECK CLI ──●

Listening on 1 source • 1 connection • [i] Collapse

Shopify Source
│  Requests to → https://events.hookdeck.com/e/src_DAjaFWyyZXsFdZrTOKpuHnOH
└─ Forwards to → http://localhost:3000/webhooks/shopify/orders (Orders Service)

💡 View dashboard to inspect, retry & bookmark events: https://dashboard.hookdeck.com/events/cli?team_id=...

Events • [↑↓] Navigate ──────────────────────────────────────────────────────────

> 2025-10-12 14:38:09 [200] POST http://localhost:3000/webhooks/shopify/orders (27ms) → https://dashboard.hookdeck.com/events/evt_...

───────────────────────────────────────────────────────────────────────────────
> ✓ Last event succeeded with status 200 | [r] Retry • [o] Open in dashboard • [d] Show data
```

#### Changing the path events are forwarded to

The `--path` flag sets the path to which events are forwarded.

```sh
$ hookdeck listen 3000 shopify orders --path /events/shopify/orders

●── HOOKDECK CLI ──●

Listening on 1 source • 1 connection • [i] Collapse

Shopify Source
│  Requests to → https://events.hookdeck.com/e/src_DAjaFWyyZXsFdZrTOKpuHnOH
└─ Forwards to → http://localhost:3000/events/shopify/orders (Orders Service)

💡 View dashboard to inspect, retry & bookmark events: https://dashboard.hookdeck.com/events/cli?team_id=...

Events • [↑↓] Navigate ──────────────────────────────────────────────────────────

> 2025-10-12 14:40:23 [200] POST http://localhost:3000/events/shopify/orders (19ms) → https://dashboard.hookdeck.com/events/evt_...

───────────────────────────────────────────────────────────────────────────────
> ✓ Last event succeeded with status 200 | [r] Retry • [o] Open in dashboard • [d] Show data
```

#### Controlling output verbosity

The `--output` flag controls how events are displayed. This is useful for reducing resource usage in high-throughput scenarios or when running in the background.

**Available modes:**

- `interactive` (default) - Full-screen TUI with alternative screen buffer, event history, navigation, and keyboard shortcuts. Your terminal history is preserved and restored when you exit.
- `compact` - Simple one-line logs for all events without interactive features. Events are appended to your terminal history.
- `quiet` - Only displays fatal connection errors (network failures, timeouts), not HTTP errors

All modes display connection information at startup and a connection status message.

**Examples:**

```sh
# Default - full interactive UI with keyboard shortcuts
$ hookdeck listen 3000 shopify

# Simple logging mode - prints all events as one-line logs
$ hookdeck listen 3000 shopify --output compact

# Quiet mode - only shows fatal connection errors
$ hookdeck listen 3000 shopify --output quiet
```

**Compact mode output:**

```
Listening on
shopify
└─ Forwards to → http://localhost:3000

Connected. Waiting for events...

2025-10-08 15:56:53 [200] POST http://localhost:3000 (45ms) → https://...
2025-10-08 15:56:54 [422] POST http://localhost:3000 (12ms) → https://...
```

**Quiet mode output:**

```
Listening on
shopify
└─ Forwards to → http://localhost:3000

Connected. Waiting for events...

2025-10-08 15:56:53 [ERROR] Failed to POST: connection refused
```

> Note: In `quiet` mode, only fatal errors are shown (connection failures, network unreachable, timeouts). HTTP error responses (4xx, 5xx) are not displayed as they are valid HTTP responses.

#### Viewing and interacting with your events

Event logs for your CLI can be found at [https://dashboard.hookdeck.com/cli/events](https://dashboard.hookdeck.com/cli/events?ref=github-hookdeck-cli). Events can be replayed or saved at any time.

### Logout

Logout of your Hookdeck account and clear your stored credentials.

```sh
hookdeck logout
```

### Skip SSL validation

When forwarding events to an HTTPS URL as the first argument to `hookdeck listen` (e.g., `https://localhost:1234/webhook`), you might encounter SSL validation errors if the destination is using a self-signed certificate.

For local development scenarios, you can instruct the `listen` command to bypass this SSL certificate validation by using its `--insecure` flag. You must provide the full HTTPS URL.

**This is dangerous and should only be used in trusted local development environments for destinations you control.**

Example of skipping SSL validation for an HTTPS destination:

```sh
hookdeck listen --insecure https://<your-ssl-url-or-url:port>/ <source-alias?> <connection-query?>
```

### Version

Print your CLI version and whether or not a new version is available.

```sh
hookdeck version
```

### Completion

Configure auto-completion for Hookdeck CLI. It is run on install when using Homebrew or Scoop. You can optionally run this command when using the binaries directly or without a package manager.

```sh
hookdeck completion
```

### Running in CI

If you want to use Hookdeck in CI for tests or any other purposes, you can use your HOOKDECK_API_KEY to authenticate and start forwarding events.

```sh
$ hookdeck ci --api-key $HOOKDECK_API_KEY
Done! The Hookdeck CLI is configured in project MyProject

$ hookdeck listen 3000 shopify orders

●── HOOKDECK CLI ──●

Listening on 1 source • 1 connection • [i] Collapse

Shopify Source
│  Requests to → https://events.hookdeck.com/e/src_DAjaFWyyZXsFdZrTOKpuHnOH
└─ Forwards to → http://localhost:3000/webhooks/shopify/orders (Orders Service)

💡 View dashboard to inspect, retry & bookmark events: https://dashboard.hookdeck.com/events/cli?team_id=...

Events • [↑↓] Navigate ──────────────────────────────────────────────────────────

> 2025-10-12 14:42:55 [200] POST http://localhost:3000/webhooks/shopify/orders (34ms) → https://dashboard.hookdeck.com/events/evt_...

───────────────────────────────────────────────────────────────────────────────
> ✓ Last event succeeded with status 200 | [r] Retry • [o] Open in dashboard • [d] Show data
```

### Manage active project

If you are a part of multiple projects, you can switch between them using our project management commands.

To list your projects, you can use the `hookdeck project list` command. It can take optional organization and project name substrings to filter the list. The matching is partial and case-insensitive.

```sh
# List all projects
$ hookdeck project list
My Org / My Project (current)
My Org / Another Project
Another Org / Yet Another One

# List projects with "Org" in the organization name and "Proj" in the project name
$ hookdeck project list Org Proj
My Org / My Project (current)
My Org / Another Project
```

To select or change the active project, use the `hookdeck project use` command. When arguments are provided, it uses exact, case-insensitive matching for the organization and project names.

```console
hookdeck project use [<organization_name> [<project_name>]]
```

**Behavior:**

- **`hookdeck project use`** (no arguments):
  An interactive prompt will guide you through selecting your organization and then the project within that organization.

  ```sh
  $ hookdeck project use
  Use the arrow keys to navigate: ↓ ↑ → ←
  ? Select Organization:
      My Org
    ▸ Another Org
  ...
  ? Select Project (Another Org):
      Project X
    ▸ Project Y
  Selecting project Project Y
  Successfully set active project to: [Another Org] Project Y
  ```

- **`hookdeck project use <organization_name>`** (one argument):
  Filters projects by the specified `<organization_name>`.

  - If multiple projects exist under that organization, you'll be prompted to choose one.
  - If only one project exists, it will be selected automatically.

  ```sh
  $ hookdeck project use "My Org"
  # (If multiple projects, prompts to select. If one, auto-selects)
  Successfully set active project to: [My Org] Default Project
  ```

- **`hookdeck project use <organization_name> <project_name>`** (two arguments):
  Directly selects the project `<project_name>` under the organization `<organization_name>`.
  ```sh
  $ hookdeck project use "My Corp" "API Staging"
  Successfully set active project to: [My Corp] API Staging
  ```

Upon successful selection, you will generally see a confirmation message like:
`Successfully set active project to: [<organization_name>] <project_name>`

## Configuration files

The Hookdeck CLI uses configuration files to store the your keys, project settings, profiles, and other configurations.

### Configuration file name and locations

The CLI will look for the configuration file in the following order:

1. The `--config` flag, which allows you to specify a custom configuration file name and path per command.
2. The local directory `.hookdeck/config.toml`.
3. The default global configuration file location.

### Default configuration Location

The default configuration location varies by operating system:

- **macOS/Linux**: `~/.config/hookdeck/config.toml`
- **Windows**: `%USERPROFILE%\.config\hookdeck\config.toml`

The CLI follows the [XDG Base Directory Specification](https://specifications.freedesktop.org/basedir-spec/basedir-spec-latest.html) on Unix-like systems, respecting the `XDG_CONFIG_HOME` environment variable if set.

### Configuration File Format

The Hookdeck CLI configuration file is stored in TOML format and typically includes:

```toml
api_key = "api_key_xxxxxxxxxxxxxxxxxxxx"
project_id = "tm_xxxxxxxxxxxxxxx"
project_mode = "inbound" | "console"
```

### Local Configuration

The Hookdeck CLI also supports local configuration files. If you run the CLI commands in a directory that contains a `.hookdeck/config.toml` file, the CLI will use that file for configuration instead of the global one.

### Using Profiles

The `config.toml` file supports profiles which give you the ability to save different CLI configuration within the same configuration file.

You can create new profiles by either running `hookdeck login` or `hookdeck use` with the `-p` flag and a profile name. For example:

```sh
hookdeck login -p dev
```

If you know the name of your Hookdeck organization and the project you want to use with a profile you can use the following:

```sh
hookdeck project use org_name proj_name -p prod
```

This will results in the following config file that has two profiles:

```toml
profile = "dev"

[dev]
  api_key = "api_key_xxxxxxxxxxxxxxxxxxxxxxxxxxxxxxxxxxxxxxxx"
  project_id = "tm_5JxTelcYxOJy"
  project_mode = "inbound"

[prod]
  api_key = "api_key_yyyyyyyyyyyyyyyyyyyyyyyyyyyyyyyyyyyyyyyy"
  project_id = "tm_U9Zod13qtsHp"
  project_mode = "inbound"
```

This allows you to run commands against different projects. For example, to listen to the `webhooks` source in the `dev` profile, run:

```sh
hookdeck listen 3030 webhooks -p dev
```

To listen to the `webhooks` source in the `prod` profile, run:

```sh
hookdeck listen 3030 webhooks -p prod
```

## Global Flags

The following flags can be used with any command:

- `--api-key`: Your API key to use for the command.
- `--color`: Turn on/off color output (on, off, auto).
- `--config`: Path to a specific configuration file.
- `--device-name`: A unique name for your device.
- `--insecure`: Allow invalid TLS certificates.
- `--log-level`: Set the logging level (debug, info, warn, error).
- `--profile` or `-p`: Use a specific configuration profile.

There are also some hidden flags that are mainly used for development and debugging:

<<<<<<< HEAD
- `--api-base`: Sets the API base URL.
- `--dashboard-base`: Sets the web dashboard base URL.
- `--console-base`: Sets the web console base URL.
- `--ws-base`: Sets the Websocket base URL.
=======
*   `--api-base`: Sets the API base URL.
*   `--dashboard-base`: Sets the web dashboard base URL.
*   `--console-base`: Sets the web console base URL.
*   `--ws-base`: Sets the Websocket base URL.

## Troubleshooting

### Homebrew: Binary Already Exists Error

If you previously installed Hookdeck via the Homebrew formula and are upgrading to the cask version, you may see:

```
Warning: It seems there is already a Binary at '/opt/homebrew/bin/hookdeck'
from formula hookdeck; skipping link.
```

To resolve this, uninstall the old formula version first, then install the cask:

```sh
brew uninstall hookdeck
brew install --cask hookdeck/hookdeck/hookdeck
```

>>>>>>> 5881c106

## Developing

Running from source:

```sh
go run main.go
```

Build from source by running:

```sh
go build
```

Then run the locally generated `hookdeck-cli` binary:

```sh
./hookdeck-cli
```

### Testing against a local API

When testing against a non-production Hookdeck API, you can use the
`--api-base` and `--ws-base` flags, e.g.:

```sh
./hookdeck-cli --api-base http://localhost:9000 --ws-base ws://localhost:3003 listen 1234
```

Also if running in Docker, the equivalent command would be:

```sh
docker run --rm -it \
    -v $HOME/.config/hookdeck:/root/.config/hookdeck hookdeck/hookdeck-cli \
    --api-base http://host.docker.internal:9000 \
    --ws-base ws://host.docker.internal:3003 \
    listen \
    http://host.docker.internal:1234
```

## License

Copyright (c) Hookdeck. All rights reserved.

Licensed under the [Apache License 2.0 license](LICENSE).<|MERGE_RESOLUTION|>--- conflicted
+++ resolved
@@ -541,12 +541,6 @@
 
 There are also some hidden flags that are mainly used for development and debugging:
 
-<<<<<<< HEAD
-- `--api-base`: Sets the API base URL.
-- `--dashboard-base`: Sets the web dashboard base URL.
-- `--console-base`: Sets the web console base URL.
-- `--ws-base`: Sets the Websocket base URL.
-=======
 *   `--api-base`: Sets the API base URL.
 *   `--dashboard-base`: Sets the web dashboard base URL.
 *   `--console-base`: Sets the web console base URL.
@@ -570,7 +564,6 @@
 brew install --cask hookdeck/hookdeck/hookdeck
 ```
 
->>>>>>> 5881c106
 
 ## Developing
 
